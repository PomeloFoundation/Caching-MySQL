--- conflicted
+++ resolved
@@ -1,10 +1,6 @@
 language: csharp
 mono: none
-<<<<<<< HEAD
-dotnet: 2.0.0
-=======
 dotnet: 1.0.4
->>>>>>> ad802366
 dist: trusty
 addons:
   apt:
@@ -29,7 +25,6 @@
     - release
     - dev
     - appveyor
-    - 2.0.0-preview
     - /^(.*\/)?ci-.*$/
     - /^rel\/.*/
 before_install:
