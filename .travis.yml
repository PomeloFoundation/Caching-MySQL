language: csharp
mono: none
<<<<<<< HEAD
dotnet: 2.1.403
=======
dotnet: 2.0.0
>>>>>>> 52cfcc96
dist: trusty
addons:
  apt:
    packages:
    - gettext
    - libcurl4-openssl-dev
    - libicu-dev
    - libssl-dev
    - libunwind8
    - zlib1g
env:
  global:
    - DOTNET_SKIP_FIRST_TIME_EXPERIENCE: true
    - DOTNET_CLI_TELEMETRY_OPTOUT: 1
os:
  - linux
  - osx
osx_image: xcode8.2
branches:
  only:
    - master
    - release
    - dev
    - appveyor
    - 2.0.0-preview
    - /^(.*\/)?ci-.*$/
    - /^rel\/.*/
before_install:
  - chmod ugo+x build.sh
script:
  - ./build.sh<|MERGE_RESOLUTION|>--- conflicted
+++ resolved
@@ -1,10 +1,6 @@
 language: csharp
 mono: none
-<<<<<<< HEAD
 dotnet: 2.1.403
-=======
-dotnet: 2.0.0
->>>>>>> 52cfcc96
 dist: trusty
 addons:
   apt:
