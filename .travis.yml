language: csharp
mono: none
<<<<<<< HEAD
dotnet: 2.2.104
=======
dotnet: 3.1.101
>>>>>>> c2ebcdaa
dist: bionic
addons:
  apt:
    packages:
    - gettext
    - libcurl4-openssl-dev
    - libicu-dev
    - libssl-dev
    - libunwind8
    - zlib1g
env:
  global:
    - DOTNET_SKIP_FIRST_TIME_EXPERIENCE: true
    - DOTNET_CLI_TELEMETRY_OPTOUT: 1
os:
  - linux
  - osx
osx_image: xcode8.2
branches:
  only:
    - master
    - release
    - dev
    - appveyor
    - 2.0.0-preview
    - /^(.*\/)?ci-.*$/
    - /^rel\/.*/
before_install:
  - chmod ugo+x build.sh
script:
  - ./build.sh<|MERGE_RESOLUTION|>--- conflicted
+++ resolved
@@ -1,10 +1,6 @@
 language: csharp
 mono: none
-<<<<<<< HEAD
-dotnet: 2.2.104
-=======
 dotnet: 3.1.101
->>>>>>> c2ebcdaa
 dist: bionic
 addons:
   apt:
