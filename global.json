﻿{
<<<<<<< HEAD
	"projects": [ "src", "test" ]
	//,"sdk": {
	//	"version": "1.0.4"
	//}
=======
	"projects": [ "src", "test" ],
	"sdk": {
		"version": "2.0.0"
	}
>>>>>>> 8f5a8233
}<|MERGE_RESOLUTION|>--- conflicted
+++ resolved
@@ -1,13 +1,6 @@
 ﻿{
-<<<<<<< HEAD
-	"projects": [ "src", "test" ]
-	//,"sdk": {
-	//	"version": "1.0.4"
-	//}
-=======
 	"projects": [ "src", "test" ],
 	"sdk": {
 		"version": "2.0.0"
 	}
->>>>>>> 8f5a8233
 }