--- conflicted
+++ resolved
@@ -11,11 +11,7 @@
     <GenerateAssemblyConfigurationAttribute>false</GenerateAssemblyConfigurationAttribute>
     <GenerateAssemblyCompanyAttribute>false</GenerateAssemblyCompanyAttribute>
     <GenerateAssemblyProductAttribute>false</GenerateAssemblyProductAttribute>
-<<<<<<< HEAD
-    <Version>2.0.2</Version>
-=======
     <Version>2.0.3</Version>
->>>>>>> c2ebcdaa
     <GeneratePackageOnBuild>true</GeneratePackageOnBuild>
   </PropertyGroup>
 
@@ -24,15 +20,9 @@
   </PropertyGroup>
 
   <ItemGroup>
-<<<<<<< HEAD
-    <PackageReference Include="Microsoft.Extensions.Caching.Abstractions" Version="2.2.0" />
-    <PackageReference Include="Microsoft.Extensions.Options" Version="2.2.0" />
-    <PackageReference Include="MySqlConnector" Version="0.49.3" />
-=======
     <PackageReference Include="Microsoft.Extensions.Caching.Abstractions" Version="3.1.1" />
     <PackageReference Include="Microsoft.Extensions.Options" Version="3.1.1" />
     <PackageReference Include="MySqlConnector" Version="0.61.0" />
->>>>>>> c2ebcdaa
   </ItemGroup>
 
 </Project>