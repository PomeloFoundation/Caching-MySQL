--- conflicted
+++ resolved
@@ -5,10 +5,6 @@
 using Microsoft.Extensions.Internal;
 using Pomelo.Data.MySql;
 using System.Data;
-<<<<<<< HEAD
-using System.Threading;
-=======
->>>>>>> ad802366
 using System.Threading.Tasks;
 
 namespace Pomelo.Extensions.Caching.MySql
@@ -85,10 +81,8 @@
 			return value;
 		}
 
-		protected override async Task<byte[]> GetCacheItemAsync(string key, bool includeValue, CancellationToken token = default(CancellationToken))
-		{
-			token.ThrowIfCancellationRequested();
-
+		protected override async Task<byte[]> GetCacheItemAsync(string key, bool includeValue)
+		{
 			var utcNow = SystemClock.UtcNow;
 
 			string query;
@@ -113,13 +107,12 @@
 						.AddCacheItemId(key)
 						.AddWithValue("UtcNow", MySqlDbType.DateTime, utcNow.UtcDateTime);
 
-					await connection.OpenAsync(token);
+					await connection.OpenAsync();
 
 					using (var reader = await command.ExecuteReaderAsync(
-						CommandBehavior.SingleRow | CommandBehavior.SingleResult,
-						token))
-					{
-						if (await reader.ReadAsync(token))
+						CommandBehavior.SingleRow | CommandBehavior.SingleResult))
+					{
+						if (await reader.ReadAsync())
 						{
 							/*var id = reader.GetString(Columns.Indexes.CacheItemIdIndex);
 
@@ -193,12 +186,10 @@
 			}
 		}
 
-		public override async Task SetCacheItemAsync(string key, byte[] value, DistributedCacheEntryOptions options, CancellationToken token = default(CancellationToken))
-		{
-			token.ThrowIfCancellationRequested();
-
-			var utcNow = SystemClock.UtcNow;
-					
+		public override async Task SetCacheItemAsync(string key, byte[] value, DistributedCacheEntryOptions options)
+		{
+			var utcNow = SystemClock.UtcNow;
+
 			var absoluteExpiration = GetAbsoluteExpiration(utcNow, options);
 			ValidateOptions(options.SlidingExpiration, absoluteExpiration);
 
@@ -213,11 +204,11 @@
 						.AddAbsoluteExpirationMono(absoluteExpiration)
 						.AddWithValue("UtcNow", MySqlDbType.DateTime, utcNow.UtcDateTime);
 
-					await connection.OpenAsync(token);
+					await connection.OpenAsync();
 
 					try
 					{
-						await upsertCommand.ExecuteNonQueryAsync(token);
+						await upsertCommand.ExecuteNonQueryAsync();
 					}
 					catch (MySqlException ex)
 					{
