--- conflicted
+++ resolved
@@ -68,11 +68,8 @@
 
 		public async Task DeleteCacheItemAsync(string key, CancellationToken token = default(CancellationToken))
 		{
-<<<<<<< HEAD
-=======
 			token.ThrowIfCancellationRequested();
 
->>>>>>> 06fa164f
 			using (var connection = new MySqlConnection(WriteConnectionString))
 			{
 				using (var command = new MySqlCommand(MySqlQueries.DeleteCacheItem, connection))
