--- conflicted
+++ resolved
@@ -7,10 +7,6 @@
 using System;
 using System.Data;
 using System.Linq;
-<<<<<<< HEAD
-=======
-using System.Threading;
->>>>>>> 52cfcc96
 using System.Threading.Tasks;
 
 namespace Pomelo.Extensions.Caching.MySql
@@ -71,11 +67,6 @@
 
 		public async Task DeleteCacheItemAsync(string key, CancellationToken token = default(CancellationToken))
 		{
-<<<<<<< HEAD
-=======
-			token.ThrowIfCancellationRequested();
-
->>>>>>> 52cfcc96
 			using (var connection = new MySqlConnection(WriteConnectionString))
 			{
 				using (var command = new MySqlCommand(MySqlQueries.DeleteCacheItem, connection))
@@ -192,11 +183,6 @@
 
 		public virtual async Task SetCacheItemAsync(string key, byte[] value, DistributedCacheEntryOptions options, CancellationToken token = default(CancellationToken))
 		{
-<<<<<<< HEAD
-=======
-			token.ThrowIfCancellationRequested();
-
->>>>>>> 52cfcc96
 			var utcNow = SystemClock.UtcNow;
 
 			var absoluteExpiration = GetAbsoluteExpiration(utcNow, options);
@@ -303,11 +289,6 @@
 
 		protected virtual async Task<byte[]> GetCacheItemAsync(string key, bool includeValue, CancellationToken token = default(CancellationToken))
 		{
-<<<<<<< HEAD
-=======
-			token.ThrowIfCancellationRequested();
-
->>>>>>> 52cfcc96
 			var utcNow = SystemClock.UtcNow;
 
 			string query;
