// Copyright (c) .NET Foundation. All rights reserved.
// Licensed under the Apache License, Version 2.0. See License.txt in the project root for license information.

using Microsoft.Extensions.Caching.Distributed;
using Microsoft.Extensions.Internal;
using Pomelo.Data.MySql;
using System;
using System.Data;
using System.Linq;
<<<<<<< HEAD
using System.Threading;
=======
>>>>>>> ad802366
using System.Threading.Tasks;

namespace Pomelo.Extensions.Caching.MySql
{
	internal class DatabaseOperations : IDatabaseOperations
	{
		/// <summary>
		/// Since there is no specific exception type representing a 'duplicate key' error, we are relying on
		/// the following message number which represents the following text in MySql Server database.
		///     "Violation of %ls constraint '%.*ls'. Cannot insert duplicate key in object '%.*ls'.
		///     The duplicate key value is %ls."
		/// You can find the list of system messages by executing the following query:
		/// "SELECT * FROM sys.messages WHERE [text] LIKE '%duplicate%'"
		/// </summary>
		private const int DuplicateKeyErrorId = (int)MySqlErrorCode.DuplicateKey;

		protected const string GetTableSchemaErrorText =
			"Could not retrieve information of table with schema '{0}' and " +
			"name '{1}'. Make sure you have the table setup and try again. " +
			"Connection string: {2}";

		public DatabaseOperations(
			string readConnectionString, string writeConnectionString, string schemaName, string tableName, ISystemClock systemClock)
		{
			ReadConnectionString = readConnectionString;
			WriteConnectionString = writeConnectionString;
			SchemaName = schemaName;
			TableName = tableName;
			SystemClock = systemClock;
			MySqlQueries = new MySqlQueries(schemaName, tableName);
		}

		protected MySqlQueries MySqlQueries { get; }

		protected string ReadConnectionString { get; }
		protected string WriteConnectionString { get; }

		protected string SchemaName { get; }

		protected string TableName { get; }

		protected ISystemClock SystemClock { get; }

		public void DeleteCacheItem(string key)
		{
			using (var connection = new MySqlConnection(WriteConnectionString))
			{
				using (var command = new MySqlCommand(MySqlQueries.DeleteCacheItem, connection))
				{
					command.Parameters.AddCacheItemId(key);

					connection.Open();

					command.ExecuteNonQuery();
				}
			}
		}

		public async Task DeleteCacheItemAsync(string key, CancellationToken token = default(CancellationToken))
		{
<<<<<<< HEAD
			token.ThrowIfCancellationRequested();

=======
>>>>>>> ad802366
			using (var connection = new MySqlConnection(WriteConnectionString))
			{
				using (var command = new MySqlCommand(MySqlQueries.DeleteCacheItem, connection))
				{
					command.Parameters.AddCacheItemId(key);

					await connection.OpenAsync(token);

					await command.ExecuteNonQueryAsync(token);
				}
			}
		}

		public virtual byte[] GetCacheItem(string key)
		{
			return GetCacheItem(key, includeValue: true);
		}

		public virtual async Task<byte[]> GetCacheItemAsync(string key, CancellationToken token = default(CancellationToken))
		{
			token.ThrowIfCancellationRequested();

			return await GetCacheItemAsync(key, includeValue: true, token: token);
		}

		public void RefreshCacheItem(string key)
		{
			GetCacheItem(key, includeValue: false);
		}

		public async Task RefreshCacheItemAsync(string key, CancellationToken token = default(CancellationToken))
		{
			token.ThrowIfCancellationRequested();

			await GetCacheItemAsync(key, includeValue: false, token: token);
		}

		public int DeleteExpiredCacheItems()
		{
			var utcNow = SystemClock.UtcNow;

			using (var connection = new MySqlConnection(WriteConnectionString))
			{
				using (var command = new MySqlCommand(MySqlQueries.DeleteExpiredCacheItems, connection))
				{
					command.Parameters.AddWithValue("UtcNow", MySqlDbType.DateTime, utcNow.UtcDateTime);

					connection.Open();

					var affectedRowCount = command.ExecuteNonQuery();
					return affectedRowCount;
				}
			}
		}

		public async Task<int> DeleteExpiredCacheItemsAsync()
		{
			var utcNow = SystemClock.UtcNow;

			using (var connection = new MySqlConnection(WriteConnectionString))
			{
				using (var command = new MySqlCommand(MySqlQueries.DeleteExpiredCacheItems, connection))
				{
					command.Parameters.AddWithValue("UtcNow", MySqlDbType.DateTime, utcNow.UtcDateTime);

					await connection.OpenAsync();

					var affectedRowCount = await command.ExecuteNonQueryAsync();
					return affectedRowCount;
				}
			}
		}

		public virtual void SetCacheItem(string key, byte[] value, DistributedCacheEntryOptions options)
		{
			var utcNow = SystemClock.UtcNow;

			var absoluteExpiration = GetAbsoluteExpiration(utcNow, options);
			ValidateOptions(options.SlidingExpiration, absoluteExpiration);
			var _absoluteExpiration = absoluteExpiration?.DateTime;

			using (var connection = new MySqlConnection(WriteConnectionString))
			{
				using (var upsertCommand = new MySqlCommand(MySqlQueries.SetCacheItem, connection))
				{
					upsertCommand.Parameters
						.AddCacheItemId(key)
						.AddCacheItemValue(value)
						.AddSlidingExpirationInSeconds(options.SlidingExpiration)
						.AddAbsoluteExpiration(_absoluteExpiration)
						.AddWithValue("UtcNow", MySqlDbType.DateTime, utcNow.UtcDateTime);

					connection.Open();

					try
					{
						upsertCommand.ExecuteNonQuery();
					}
					catch (MySqlException ex)
					{
						if (IsDuplicateKeyException(ex))
						{
							// There is a possibility that multiple requests can try to add the same item to the cache, in
							// which case we receive a 'duplicate key' exception on the primary key column.
						}
						else
						{
							throw;
						}
					}
				}
			}
		}

		public virtual async Task SetCacheItemAsync(string key, byte[] value, DistributedCacheEntryOptions options, CancellationToken token = default(CancellationToken))
		{
<<<<<<< HEAD
			token.ThrowIfCancellationRequested();

=======
>>>>>>> ad802366
			var utcNow = SystemClock.UtcNow;

			var absoluteExpiration = GetAbsoluteExpiration(utcNow, options);
			ValidateOptions(options.SlidingExpiration, absoluteExpiration);
			var _absoluteExpiration = absoluteExpiration?.DateTime;

			using (var connection = new MySqlConnection(WriteConnectionString))
			{
				using (var upsertCommand = new MySqlCommand(MySqlQueries.SetCacheItem, connection))
				{
					upsertCommand.Parameters
						.AddCacheItemId(key)
						.AddCacheItemValue(value)
						.AddSlidingExpirationInSeconds(options.SlidingExpiration)
						.AddAbsoluteExpiration(_absoluteExpiration)
						.AddWithValue("UtcNow", MySqlDbType.DateTime, utcNow.UtcDateTime);

					await connection.OpenAsync(token);

					try
					{
						await upsertCommand.ExecuteNonQueryAsync(token);
					}
					catch (MySqlException ex)
					{
						if (IsDuplicateKeyException(ex))
						{
							// There is a possibility that multiple requests can try to add the same item to the cache, in
							// which case we receive a 'duplicate key' exception on the primary key column.
						}
						else
						{
							throw;
						}
					}
				}
			}
		}

		protected virtual byte[] GetCacheItem(string key, bool includeValue)
		{
			var utcNow = SystemClock.UtcNow;

			string query;
			if (includeValue)
			{
				query = MySqlQueries.GetCacheItem;
			}
			else
			{
				query = MySqlQueries.GetCacheItemWithoutValue;
			}

			byte[] value = null;
			//TimeSpan? slidingExpiration = null;
			//DateTimeOffset? absoluteExpiration = null;
			//DateTimeOffset expirationTime;
			using (var connection = new MySqlConnection(WriteConnectionString))
			{
				using (var command = new MySqlCommand(query, connection))
				{
					command.Parameters
						.AddCacheItemId(key)
						.AddWithValue("UtcNow", MySqlDbType.DateTime, utcNow.UtcDateTime);

					connection.Open();

					using (var reader = command.ExecuteReader(
						CommandBehavior.SequentialAccess | CommandBehavior.SingleRow | CommandBehavior.SingleResult))
					{
						if (reader.Read())
						{
							/*var id = reader.GetFieldValue<string>(Columns.Indexes.CacheItemIdIndex);

							expirationTime = reader.GetFieldValue<DateTime>(Columns.Indexes.ExpiresAtTimeIndex);

							if (!reader.IsDBNull(Columns.Indexes.SlidingExpirationInSecondsIndex))
							{
								slidingExpiration = TimeSpan.FromSeconds(
									reader.GetFieldValue<long>(Columns.Indexes.SlidingExpirationInSecondsIndex));
							}

							if (!reader.IsDBNull(Columns.Indexes.AbsoluteExpirationIndex))
							{
								absoluteExpiration = reader.GetFieldValue<DateTimeOffset>(
									Columns.Indexes.AbsoluteExpirationIndex);
							}*/

							if (includeValue)
							{
								value = reader.GetFieldValue<byte[]>(Columns.Indexes.CacheItemValueIndex);
							}
						}
						else
						{
							return null;
						}
					}
				}

				return value;
			}
		}

		protected virtual async Task<byte[]> GetCacheItemAsync(string key, bool includeValue, CancellationToken token = default(CancellationToken))
		{
<<<<<<< HEAD
			token.ThrowIfCancellationRequested();

=======
>>>>>>> ad802366
			var utcNow = SystemClock.UtcNow;

			string query;
			if (includeValue)
			{
				query = MySqlQueries.GetCacheItem;
			}
			else
			{
				query = MySqlQueries.GetCacheItemWithoutValue;
			}

			byte[] value = null;
			//TimeSpan? slidingExpiration = null;
			//DateTime? absoluteExpiration = null;
			//DateTime expirationTime;
			using (var connection = new MySqlConnection(WriteConnectionString))
			{
				using (var command = new MySqlCommand(query, connection))
				{
					command.Parameters
						.AddCacheItemId(key)
						.AddWithValue("UtcNow", MySqlDbType.DateTime, utcNow.UtcDateTime);

					await connection.OpenAsync(token);

					using (var reader = await command.ExecuteReaderAsync(
						CommandBehavior.SequentialAccess | CommandBehavior.SingleRow | CommandBehavior.SingleResult,
						token))
					{

						if (await reader.ReadAsync(token))
						{
							/*var id = await reader.GetFieldValueAsync<string>(Columns.Indexes.CacheItemIdIndex);

							expirationTime = await reader.GetFieldValueAsync<DateTime>(
								Columns.Indexes.ExpiresAtTimeIndex);

							if (!await reader.IsDBNullAsync(Columns.Indexes.SlidingExpirationInSecondsIndex))
							{
								slidingExpiration = TimeSpan.FromSeconds(
									await reader.GetFieldValueAsync<long>(Columns.Indexes.SlidingExpirationInSecondsIndex));
							}

							if (!await reader.IsDBNullAsync(Columns.Indexes.AbsoluteExpirationIndex))
							{
								absoluteExpiration = await reader.GetFieldValueAsync<DateTime>(
									Columns.Indexes.AbsoluteExpirationIndex);
							}*/

							if (includeValue)
							{
								value = await reader.GetFieldValueAsync<byte[]>(Columns.Indexes.CacheItemValueIndex, token);
							}
						}
						else
						{
							return null;
						}
					}
				}
				return value;
			}
		}

		protected bool IsDuplicateKeyException(MySqlException ex)
		{
			if (ex.Data != null)
			{
				if (ex.Data is MySqlError)
					return ex.Data.Cast<MySqlError>().Any(error => error.Code == DuplicateKeyErrorId);
				else if (ex.Number == DuplicateKeyErrorId)
					return true;
			}
			return false;
		}

		protected DateTimeOffset? GetAbsoluteExpiration(DateTimeOffset utcNow, DistributedCacheEntryOptions options)
		{
			// calculate absolute expiration
			DateTimeOffset? absoluteExpiration = null;
			if (options.AbsoluteExpirationRelativeToNow.HasValue)
			{
				absoluteExpiration = utcNow.Add(options.AbsoluteExpirationRelativeToNow.Value);
			}
			else if (options.AbsoluteExpiration.HasValue)
			{
				if (options.AbsoluteExpiration.Value <= utcNow)
				{
					throw new InvalidOperationException("The absolute expiration value must be in the future.");
				}

				absoluteExpiration = options.AbsoluteExpiration.Value;
			}
			return absoluteExpiration;
		}

		protected void ValidateOptions(TimeSpan? slidingExpiration, DateTimeOffset? absoluteExpiration)
		{
			if (!slidingExpiration.HasValue && !absoluteExpiration.HasValue)
			{
				throw new InvalidOperationException("Either absolute or sliding expiration needs " +
					"to be provided.");
			}
		}
	}
}<|MERGE_RESOLUTION|>--- conflicted
+++ resolved
@@ -7,10 +7,6 @@
 using System;
 using System.Data;
 using System.Linq;
-<<<<<<< HEAD
-using System.Threading;
-=======
->>>>>>> ad802366
 using System.Threading.Tasks;
 
 namespace Pomelo.Extensions.Caching.MySql
@@ -69,22 +65,17 @@
 			}
 		}
 
-		public async Task DeleteCacheItemAsync(string key, CancellationToken token = default(CancellationToken))
-		{
-<<<<<<< HEAD
-			token.ThrowIfCancellationRequested();
-
-=======
->>>>>>> ad802366
+		public async Task DeleteCacheItemAsync(string key)
+		{
 			using (var connection = new MySqlConnection(WriteConnectionString))
 			{
 				using (var command = new MySqlCommand(MySqlQueries.DeleteCacheItem, connection))
 				{
 					command.Parameters.AddCacheItemId(key);
 
-					await connection.OpenAsync(token);
-
-					await command.ExecuteNonQueryAsync(token);
+					await connection.OpenAsync();
+
+					await command.ExecuteNonQueryAsync();
 				}
 			}
 		}
@@ -94,11 +85,9 @@
 			return GetCacheItem(key, includeValue: true);
 		}
 
-		public virtual async Task<byte[]> GetCacheItemAsync(string key, CancellationToken token = default(CancellationToken))
-		{
-			token.ThrowIfCancellationRequested();
-
-			return await GetCacheItemAsync(key, includeValue: true, token: token);
+		public virtual async Task<byte[]> GetCacheItemAsync(string key)
+		{
+			return await GetCacheItemAsync(key, includeValue: true);
 		}
 
 		public void RefreshCacheItem(string key)
@@ -106,11 +95,9 @@
 			GetCacheItem(key, includeValue: false);
 		}
 
-		public async Task RefreshCacheItemAsync(string key, CancellationToken token = default(CancellationToken))
-		{
-			token.ThrowIfCancellationRequested();
-
-			await GetCacheItemAsync(key, includeValue: false, token: token);
+		public async Task RefreshCacheItemAsync(string key)
+		{
+			await GetCacheItemAsync(key, includeValue: false);
 		}
 
 		public int DeleteExpiredCacheItems()
@@ -190,13 +177,8 @@
 			}
 		}
 
-		public virtual async Task SetCacheItemAsync(string key, byte[] value, DistributedCacheEntryOptions options, CancellationToken token = default(CancellationToken))
-		{
-<<<<<<< HEAD
-			token.ThrowIfCancellationRequested();
-
-=======
->>>>>>> ad802366
+		public virtual async Task SetCacheItemAsync(string key, byte[] value, DistributedCacheEntryOptions options)
+		{
 			var utcNow = SystemClock.UtcNow;
 
 			var absoluteExpiration = GetAbsoluteExpiration(utcNow, options);
@@ -214,11 +196,11 @@
 						.AddAbsoluteExpiration(_absoluteExpiration)
 						.AddWithValue("UtcNow", MySqlDbType.DateTime, utcNow.UtcDateTime);
 
-					await connection.OpenAsync(token);
+					await connection.OpenAsync();
 
 					try
 					{
-						await upsertCommand.ExecuteNonQueryAsync(token);
+						await upsertCommand.ExecuteNonQueryAsync();
 					}
 					catch (MySqlException ex)
 					{
@@ -301,13 +283,8 @@
 			}
 		}
 
-		protected virtual async Task<byte[]> GetCacheItemAsync(string key, bool includeValue, CancellationToken token = default(CancellationToken))
-		{
-<<<<<<< HEAD
-			token.ThrowIfCancellationRequested();
-
-=======
->>>>>>> ad802366
+		protected virtual async Task<byte[]> GetCacheItemAsync(string key, bool includeValue)
+		{
 			var utcNow = SystemClock.UtcNow;
 
 			string query;
@@ -332,14 +309,13 @@
 						.AddCacheItemId(key)
 						.AddWithValue("UtcNow", MySqlDbType.DateTime, utcNow.UtcDateTime);
 
-					await connection.OpenAsync(token);
+					await connection.OpenAsync();
 
 					using (var reader = await command.ExecuteReaderAsync(
-						CommandBehavior.SequentialAccess | CommandBehavior.SingleRow | CommandBehavior.SingleResult,
-						token))
-					{
-
-						if (await reader.ReadAsync(token))
+						CommandBehavior.SequentialAccess | CommandBehavior.SingleRow | CommandBehavior.SingleResult))
+					{
+
+						if (await reader.ReadAsync())
 						{
 							/*var id = await reader.GetFieldValueAsync<string>(Columns.Indexes.CacheItemIdIndex);
 
@@ -360,7 +336,7 @@
 
 							if (includeValue)
 							{
-								value = await reader.GetFieldValueAsync<byte[]>(Columns.Indexes.CacheItemValueIndex, token);
+								value = await reader.GetFieldValueAsync<byte[]>(Columns.Indexes.CacheItemValueIndex);
 							}
 						}
 						else
