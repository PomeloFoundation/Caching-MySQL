--- conflicted
+++ resolved
@@ -218,11 +218,8 @@
 			{
 				throw new ArgumentNullException(nameof(options));
 			}
-<<<<<<< HEAD
-=======
-
-			token.ThrowIfCancellationRequested();
->>>>>>> 06fa164f
+
+			token.ThrowIfCancellationRequested();
 
             //GetOptions(ref options);
 
@@ -245,7 +242,7 @@
 				//await _deleteExpiredCachedItemsDelegateAsync();
 
 				//Task.Delay(1000);
-				await Task.Run(_deleteExpiredCachedItemsDelegate).ConfigureAwait(continueOnCapturedContext: false);
+				await Task.Run(_deleteExpiredCachedItemsDelegate);
 			}
 		}
 
