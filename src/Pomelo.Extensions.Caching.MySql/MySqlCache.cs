// Copyright (c) .NET Foundation. All rights reserved.
// Licensed under the Apache License, Version 2.0. See License.txt in the project root for license information.

using System;
using System.Threading.Tasks;
using Microsoft.Extensions.Caching.Distributed;
using Microsoft.Extensions.Internal;
using Microsoft.Extensions.Options;
using System.Threading;

namespace Pomelo.Extensions.Caching.MySql
{
    /// <summary>
    /// Distributed cache implementation using Microsoft MySql Server database.
    /// </summary>
    public class MySqlCache : IDistributedCache
    {
        private static readonly TimeSpan MinimumExpiredItemsDeletionInterval = TimeSpan.FromMinutes(5);
        private static readonly TimeSpan DefaultExpiredItemsDeletionInterval = TimeSpan.FromMinutes(30);

        private readonly IDatabaseOperations _dbOperations;
        private readonly ISystemClock _systemClock;
        private readonly TimeSpan _expiredItemsDeletionInterval;
        private DateTimeOffset _lastExpirationScan;
        private readonly Func<Task<int>> _deleteExpiredCachedItemsDelegateAsync;
		private readonly Func<int> _deleteExpiredCachedItemsDelegate;
		private readonly TimeSpan _defaultSlidingExpiration;

        public MySqlCache(IOptions<MySqlCacheOptions> options)
        {
            var cacheOptions = options.Value;

            if (string.IsNullOrEmpty(cacheOptions.ConnectionString))
            {
                throw new ArgumentException(
                    $"{nameof(MySqlCacheOptions.ConnectionString)} cannot be empty or null.");
            }
            if (string.IsNullOrEmpty(cacheOptions.SchemaName))
            {
                throw new ArgumentException(
                    $"{nameof(MySqlCacheOptions.SchemaName)} cannot be empty or null.");
            }
            if (string.IsNullOrEmpty(cacheOptions.TableName))
            {
                throw new ArgumentException(
                    $"{nameof(MySqlCacheOptions.TableName)} cannot be empty or null.");
            }
            if (cacheOptions.ExpiredItemsDeletionInterval.HasValue &&
                cacheOptions.ExpiredItemsDeletionInterval.Value < MinimumExpiredItemsDeletionInterval)
            {
                throw new ArgumentException(
                    $"{nameof(MySqlCacheOptions.ExpiredItemsDeletionInterval)} cannot be less the minimum " +
                    $"value of {MinimumExpiredItemsDeletionInterval.TotalMinutes} minutes.");
            }
            if (cacheOptions.DefaultSlidingExpiration <= TimeSpan.Zero)
            {
                throw new ArgumentOutOfRangeException(
                    nameof(cacheOptions.DefaultSlidingExpiration),
                    cacheOptions.DefaultSlidingExpiration,
                    "The sliding expiration value must be positive.");
            }

            _systemClock = cacheOptions.SystemClock ?? new SystemClock();
            _expiredItemsDeletionInterval =
                cacheOptions.ExpiredItemsDeletionInterval ?? DefaultExpiredItemsDeletionInterval;
			_defaultSlidingExpiration = cacheOptions.DefaultSlidingExpiration;

            // MySqlClient library on Mono doesn't have support for DateTimeOffset and also
            // it doesn't have support for apis like GetFieldValue, GetFieldValueAsync etc.
            // So we detect the platform to perform things differently for Mono vs. non-Mono platforms.
            if (PlatformHelper.IsMono)
            {
                _dbOperations = new MonoDatabaseOperations(
                    cacheOptions.ConnectionString,
                    cacheOptions.SchemaName,
                    cacheOptions.TableName,
                    _systemClock);
            }
            else
            {
                _dbOperations = new DatabaseOperations(
                    cacheOptions.ConnectionString,
                    cacheOptions.SchemaName,
                    cacheOptions.TableName,
                    _systemClock);
			}
			_deleteExpiredCachedItemsDelegateAsync = _dbOperations.DeleteExpiredCacheItemsAsync;
			_deleteExpiredCachedItemsDelegate = _dbOperations.DeleteExpiredCacheItems;
		}

        public byte[] Get(string key)
        {
            if (key == null)
            {
                throw new ArgumentNullException(nameof(key));
            }

            var value = _dbOperations.GetCacheItem(key);

			ScanForExpiredItemsIfRequired().Wait();

            return value;
        }

        public async Task<byte[]> GetAsync(string key, CancellationToken token = default(CancellationToken))
        {
            if (key == null)
            {
                throw new ArgumentNullException(nameof(key));
            }

			token.ThrowIfCancellationRequested();

            var value = await _dbOperations.GetCacheItemAsync(key, token: token);

			await ScanForExpiredItemsIfRequired();

            return value;
        }

        public void Refresh(string key)
        {
            if (key == null)
            {
                throw new ArgumentNullException(nameof(key));
            }

            _dbOperations.RefreshCacheItem(key);

			ScanForExpiredItemsIfRequired().Wait();
        }

        public async Task RefreshAsync(string key, CancellationToken token = default(CancellationToken))
        {
            if (key == null)
            {
                throw new ArgumentNullException(nameof(key));
            }

			token.ThrowIfCancellationRequested();

            await _dbOperations.RefreshCacheItemAsync(key, token: token);

			await ScanForExpiredItemsIfRequired();
        }

        public void Remove(string key)
        {
            if (key == null)
            {
                throw new ArgumentNullException(nameof(key));
            }

            _dbOperations.DeleteCacheItem(key);

            ScanForExpiredItemsIfRequired().Wait();
        }

        public async Task RemoveAsync(string key, CancellationToken token = default(CancellationToken))
        {
            if (key == null)
            {
                throw new ArgumentNullException(nameof(key));
            }

			token.ThrowIfCancellationRequested();

            await _dbOperations.DeleteCacheItemAsync(key, token: token);

			await ScanForExpiredItemsIfRequired();
        }

        public void Set(string key, byte[] value, DistributedCacheEntryOptions options)
        {
            if (key == null)
            {
                throw new ArgumentNullException(nameof(key));
            }

            if (value == null)
            {
                throw new ArgumentNullException(nameof(value));
            }

            if (options == null)
            {
                throw new ArgumentNullException(nameof(options));
            }

            //GetOptions(ref options);

            _dbOperations.SetCacheItem(key, value, options);

            ScanForExpiredItemsIfRequired().Wait();
        }

        public async Task SetAsync(
            string key,
            byte[] value,
            DistributedCacheEntryOptions options,
			CancellationToken token = default(CancellationToken))
        {
            if (key == null)
            {
                throw new ArgumentNullException(nameof(key));
            }

            if (value == null)
            {
                throw new ArgumentNullException(nameof(value));
            }

            if (options == null)
            {
                throw new ArgumentNullException(nameof(options));
            }

<<<<<<< HEAD
			token.ThrowIfCancellationRequested();

            GetOptions(ref options);
=======
            //GetOptions(ref options);
>>>>>>> 667476de

            await _dbOperations.SetCacheItemAsync(key, value, options, token);

            await ScanForExpiredItemsIfRequired();
        }

		// Called by multiple actions to see how long it's been since we last checked for expired items.
		// If sufficient time has elapsed then a scan is initiated on a background task.
		private async Task ScanForExpiredItemsIfRequired()
		{
			var utcNow = _systemClock.UtcNow;
			// TODO: Multiple threads could trigger this scan which leads to multiple calls to database.
			if ((utcNow - _lastExpirationScan) > _expiredItemsDeletionInterval)
			{
				_lastExpirationScan = utcNow;

				//await Task.Delay(1000);
				await _deleteExpiredCachedItemsDelegateAsync();

				//Task.Delay(1000);
				//var runner = Task.Run(_deleteExpiredCachedItemsDelegate);
			}
		}

		private void GetOptions(ref DistributedCacheEntryOptions options)
        {
            if (!options.AbsoluteExpiration.HasValue
                && !options.AbsoluteExpirationRelativeToNow.HasValue
                && !options.SlidingExpiration.HasValue)
            {
                options = new DistributedCacheEntryOptions()
                {
                    SlidingExpiration = _defaultSlidingExpiration
                };
            }
        }
    }
}<|MERGE_RESOLUTION|>--- conflicted
+++ resolved
@@ -215,13 +215,9 @@
                 throw new ArgumentNullException(nameof(options));
             }
 
-<<<<<<< HEAD
-			token.ThrowIfCancellationRequested();
-
-            GetOptions(ref options);
-=======
+			token.ThrowIfCancellationRequested();
+
             //GetOptions(ref options);
->>>>>>> 667476de
 
             await _dbOperations.SetCacheItemAsync(key, value, options, token);
 
