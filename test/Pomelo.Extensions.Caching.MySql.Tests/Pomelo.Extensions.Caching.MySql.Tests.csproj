﻿<Project Sdk="Microsoft.NET.Sdk">

  <PropertyGroup>
	  <TargetFramework>net5.0</TargetFramework>
	  <TreatWarningsAsErrors>true</TreatWarningsAsErrors>
	  <AssemblyName>Pomelo.Extensions.Caching.MySql.Tests</AssemblyName>
	  <PackageId>Pomelo.Extensions.Caching.MySql.Tests</PackageId>
	  <UserSecretsId>Caching-MySQL-88E451EA-603F-417A-A190-62081E1B3A8C</UserSecretsId>
	  <GenerateRuntimeConfigurationFiles>true</GenerateRuntimeConfigurationFiles>
    <IsPackable>false</IsPackable>
    <IsTestProject>true</IsTestProject>
<<<<<<< HEAD
    <Version>2.1.0</Version>
=======
    <Version>2.1.1</Version>
>>>>>>> 5e384678
    <SignAssembly>true</SignAssembly>
    <AssemblyOriginatorKeyFile>Pomelo.snk</AssemblyOriginatorKeyFile>
  </PropertyGroup>

  <PropertyGroup Condition="'$(Configuration)|$(Platform)'=='Debug|AnyCPU'">
    <DefineConstants>DEBUG;TRACE</DefineConstants>
  </PropertyGroup>

  <ItemGroup>
	  <Content Include="config.json" CopyToOutputDirectory="PreserveNewest" />
  </ItemGroup>

  <ItemGroup>
	  <ProjectReference Include="..\..\src\Pomelo.Extensions.Caching.MySqlConfig.Tools\Pomelo.Extensions.Caching.MySqlConfig.Tools.csproj" />
	  <ProjectReference Include="..\..\src\Pomelo.Extensions.Caching.MySql\Pomelo.Extensions.Caching.MySql.csproj" />
  </ItemGroup>

  <ItemGroup>
    <PackageReference Include="Microsoft.NET.Test.Sdk" Version="16.9.1" />
    <PackageReference Include="xunit" Version="2.4.1" />
    <PackageReference Include="xunit.runner.visualstudio" Version="2.4.3">
      <PrivateAssets>all</PrivateAssets>
      <IncludeAssets>runtime; build; native; contentfiles; analyzers; buildtransitive</IncludeAssets>
    </PackageReference>
		<PackageReference Include="Microsoft.Extensions.Configuration.EnvironmentVariables" Version="5.0.0" />
		<PackageReference Include="Microsoft.Extensions.Configuration.Json" Version="5.0.0" />
		<PackageReference Include="Microsoft.Extensions.Configuration.UserSecrets" Version="5.0.0" />
		<PackageReference Include="Microsoft.Extensions.DependencyInjection" Version="5.0.1" />
		<PackageReference Include="Moq" Version="4.16.1" />
  </ItemGroup>
  
</Project><|MERGE_RESOLUTION|>--- conflicted
+++ resolved
@@ -9,11 +9,7 @@
 	  <GenerateRuntimeConfigurationFiles>true</GenerateRuntimeConfigurationFiles>
     <IsPackable>false</IsPackable>
     <IsTestProject>true</IsTestProject>
-<<<<<<< HEAD
-    <Version>2.1.0</Version>
-=======
     <Version>2.1.1</Version>
->>>>>>> 5e384678
     <SignAssembly>true</SignAssembly>
     <AssemblyOriginatorKeyFile>Pomelo.snk</AssemblyOriginatorKeyFile>
   </PropertyGroup>
